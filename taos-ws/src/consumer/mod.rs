--- conflicted
+++ resolved
@@ -532,14 +532,10 @@
 
         let recv = self.sender.send_recv(action).await.ok();
         match recv {
-<<<<<<< HEAD
-            TmqRecvData::Assignment(TopicAssignment { assignment, timing }) => {
-=======
             Some(TmqRecvData::Assignment(TopicAssignment {
                 assignment,
                 timing,
             })) => {
->>>>>>> 7bd71472
                 // assert_eq!(topic, topic);
                 log::trace!("timing: {:?}", timing);
                 log::trace!("assignment: {:?}", assignment);
